--- conflicted
+++ resolved
@@ -13,13 +13,8 @@
 serde = { version = "1.0.148", features = ["derive"] }
 serde_json = "1.0.89"
 serde_dynamo = { version = "4.0.9", features = ["aws-sdk-dynamodb+0_21"] }
-<<<<<<< HEAD
-config = { version = "0.13.2", features = [] }
 yup-oauth2 = "8.1.0"
-=======
 config = { version = "0.13.3", features = [] }
-yup-oauth2 = "7.0.1"
->>>>>>> 1da64be7
 aws-config = "0.51.0"
 aws-sdk-dynamodb = "0.21.0"
 thiserror = "1.0.37"
